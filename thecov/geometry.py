--- conflicted
+++ resolved
@@ -371,15 +371,9 @@
         self.boxsize = self._mesh.boxsize[0]
         self.nmesh = self._mesh.nmesh[0]
         assert np.allclose(self._mesh.boxsize, self.boxsize) and np.all(self._mesh.nmesh == self.nmesh)
-<<<<<<< HEAD
-        
-        self.logger.info(f'Nyquist wavelength of window FFTs = {self.knyquist}.')
-        self.logger.info(f'Fundamental wavelength of window FFTs = {self.kfun}.')
-=======
 
         self.logger.info(f'Fundamental wavenumber of window FFTs = {self.kfun}.')
         self.logger.info(f'Nyquist wavenumber of window FFTs = {self.knyquist}.')
->>>>>>> 58a074ae
 
         if self.knyquist < kmax_mask:
             self.logger.warning(f'Nyquist wavelength {self.knyquist} smaller than required kmax_mask = {kmax_mask}.')
@@ -427,11 +421,7 @@
 
         if f'W{w}' not in self._randoms.columns():
             self._randoms[f'W{w}'] = self._randoms['NZ']**(
-<<<<<<< HEAD
                 int(w[0])-1) * self._randoms['WEIGHT_FKP']**int(w[1]) * self._randoms[f'WEIGHT'] * self.alpha
-=======
-                int(w[0])-1) * self._randoms['WEIGHT_FKP']**int(w[1])*self._randoms[f'WEIGHT']*self.alpha
->>>>>>> 58a074ae
 
         return self._randoms[f'W{w}']
 
@@ -451,11 +441,7 @@
         '''
         w = W.lower().replace("i", "").replace("w", "")
         self.W_cat(w)
-<<<<<<< HEAD
-        return (self._randoms[f'W{w}'].sum()).tolist()
-=======
         return self._randoms[f'W{w}'].sum().tolist()
->>>>>>> 58a074ae
 
     def W(self, W):
         '''Returns FFT of the window function Wij. If it has not been computed yet, it is computed.
